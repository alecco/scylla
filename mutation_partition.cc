/*
 * Copyright (C) 2014 ScyllaDB
 */

/*
 * This file is part of Scylla.
 *
 * Scylla is free software: you can redistribute it and/or modify
 * it under the terms of the GNU Affero General Public License as published by
 * the Free Software Foundation, either version 3 of the License, or
 * (at your option) any later version.
 *
 * Scylla is distributed in the hope that it will be useful,
 * but WITHOUT ANY WARRANTY; without even the implied warranty of
 * MERCHANTABILITY or FITNESS FOR A PARTICULAR PURPOSE.  See the
 * GNU General Public License for more details.
 *
 * You should have received a copy of the GNU General Public License
 * along with Scylla.  If not, see <http://www.gnu.org/licenses/>.
 */

#include <boost/range/adaptor/reversed.hpp>
#include <seastar/util/defer.hh>
#include "mutation_partition.hh"
#include "clustering_interval_set.hh"
#include "converting_mutation_partition_applier.hh"
#include "partition_builder.hh"
#include "query-result-writer.hh"
#include "atomic_cell_hash.hh"
#include "reversibly_mergeable.hh"
#include "mutation_fragment.hh"
#include "mutation_query.hh"
#include "service/priority_manager.hh"
#include "mutation_compactor.hh"
#include "intrusive_set_external_comparator.hh"
#include "counters.hh"
#include "row_cache.hh"
#include "view_info.hh"
#include "mutation_cleaner.hh"
#include <seastar/core/execution_stage.hh>
#include "types/map.hh"
#include "compaction_garbage_collector.hh"
#include "utils/exceptions.hh"

logging::logger mplog("mutation_partition");

template<bool reversed>
struct reversal_traits;

template<>
struct reversal_traits<false> {
    template <typename Container>
    static auto begin(Container& c) {
        return c.begin();
    }

    template <typename Container>
    static auto end(Container& c) {
        return c.end();
    }

    template <typename Container, typename Disposer>
    static typename Container::iterator erase_and_dispose(Container& c,
        typename Container::iterator begin,
        typename Container::iterator end,
        Disposer disposer)
    {
        return c.erase_and_dispose(begin, end, std::move(disposer));
    }

    template<typename Container, typename Disposer>
    static typename Container::iterator erase_dispose_and_update_end(Container& c,
         typename Container::iterator it, Disposer&& disposer,
         typename Container::iterator&)
    {
        return c.erase_and_dispose(it, std::forward<Disposer>(disposer));
    }

    template <typename Container>
    static boost::iterator_range<typename Container::iterator> maybe_reverse(
        Container& c, boost::iterator_range<typename Container::iterator> r)
    {
        return r;
    }

    template <typename Container>
    static typename Container::iterator maybe_reverse(Container&, typename Container::iterator r) {
        return r;
    }
};

template<>
struct reversal_traits<true> {
    template <typename Container>
    static auto begin(Container& c) {
        return c.rbegin();
    }

    template <typename Container>
    static auto end(Container& c) {
        return c.rend();
    }

    template <typename Container, typename Disposer>
    static typename Container::reverse_iterator erase_and_dispose(Container& c,
        typename Container::reverse_iterator begin,
        typename Container::reverse_iterator end,
        Disposer disposer)
    {
        return typename Container::reverse_iterator(
            c.erase_and_dispose(end.base(), begin.base(), disposer)
        );
    }

    // Erases element pointed to by it and makes sure than iterator end is not
    // invalidated.
    template<typename Container, typename Disposer>
    static typename Container::reverse_iterator erase_dispose_and_update_end(Container& c,
        typename Container::reverse_iterator it, Disposer&& disposer,
        typename Container::reverse_iterator& end)
    {
        auto to_erase = std::next(it).base();
        bool update_end = end.base() == to_erase;
        auto ret = typename Container::reverse_iterator(
            c.erase_and_dispose(to_erase, std::forward<Disposer>(disposer))
        );
        if (update_end) {
            end = ret;
        }
        return ret;
    }

    template <typename Container>
    static boost::iterator_range<typename Container::reverse_iterator> maybe_reverse(
        Container& c, boost::iterator_range<typename Container::iterator> r)
    {
        using reverse_iterator = typename Container::reverse_iterator;
        return boost::make_iterator_range(reverse_iterator(r.end()), reverse_iterator(r.begin()));
    }

    template <typename Container>
    static typename Container::reverse_iterator maybe_reverse(Container&, typename Container::iterator r) {
        return typename Container::reverse_iterator(r);
    }
};

mutation_partition::mutation_partition(const schema& s, const mutation_partition& x)
        : _tombstone(x._tombstone)
        , _static_row(s, column_kind::static_column, x._static_row)
        , _static_row_continuous(x._static_row_continuous)
        , _rows()
        , _row_tombstones(x._row_tombstones)
#ifdef SEASTAR_DEBUG
        , _schema_version(s.version())
#endif
{
#ifdef SEASTAR_DEBUG
    assert(x._schema_version == _schema_version);
#endif
    auto cloner = [&s] (const auto& x) {
        return current_allocator().construct<rows_entry>(s, x);
    };
    _rows.clone_from(x._rows, cloner, current_deleter<rows_entry>());
}

mutation_partition::mutation_partition(const mutation_partition& x, const schema& schema,
        query::clustering_key_filter_ranges ck_ranges)
        : _tombstone(x._tombstone)
        , _static_row(schema, column_kind::static_column, x._static_row)
        , _static_row_continuous(x._static_row_continuous)
        , _rows()
        , _row_tombstones(x._row_tombstones, range_tombstone_list::copy_comparator_only())
#ifdef SEASTAR_DEBUG
        , _schema_version(schema.version())
#endif
{
#ifdef SEASTAR_DEBUG
    assert(x._schema_version == _schema_version);
#endif
    try {
        for(auto&& r : ck_ranges) {
            for (const rows_entry& e : x.range(schema, r)) {
                _rows.insert(_rows.end(), *current_allocator().construct<rows_entry>(schema, e), rows_entry::compare(schema));
            }
            for (auto&& rt : x._row_tombstones.slice(schema, r)) {
                _row_tombstones.apply(schema, rt);
            }
        }
    } catch (...) {
        _rows.clear_and_dispose(current_deleter<rows_entry>());
        throw;
    }
}

mutation_partition::mutation_partition(mutation_partition&& x, const schema& schema,
    query::clustering_key_filter_ranges ck_ranges)
    : _tombstone(x._tombstone)
    , _static_row(std::move(x._static_row))
    , _static_row_continuous(x._static_row_continuous)
    , _rows(std::move(x._rows))
    , _row_tombstones(std::move(x._row_tombstones))
#ifdef SEASTAR_DEBUG
    , _schema_version(schema.version())
#endif
{
#ifdef SEASTAR_DEBUG
    assert(x._schema_version == _schema_version);
#endif
    {
        auto deleter = current_deleter<rows_entry>();
        auto it = _rows.begin();
        for (auto&& range : ck_ranges.ranges()) {
            _rows.erase_and_dispose(it, lower_bound(schema, range), deleter);
            it = upper_bound(schema, range);
        }
        _rows.erase_and_dispose(it, _rows.end(), deleter);
    }
    {
        range_tombstone_list::const_iterator it = _row_tombstones.begin();
        for (auto&& range : ck_ranges.ranges()) {
            auto rt_range = _row_tombstones.slice(schema, range);
            // upper bound for previous range may be after lower bound for the next range
            // if both ranges are connected through a range tombstone. In this case the
            // erase range would be invalid.
            if (rt_range.begin() == _row_tombstones.end() || std::next(rt_range.begin()) != it) {
                _row_tombstones.erase(it, rt_range.begin());
            }
            it = rt_range.end();
        }
        _row_tombstones.erase(it, _row_tombstones.end());
    }
}

mutation_partition::~mutation_partition() {
    _rows.clear_and_dispose(current_deleter<rows_entry>());
}

mutation_partition&
mutation_partition::operator=(mutation_partition&& x) noexcept {
    if (this != &x) {
        this->~mutation_partition();
        new (this) mutation_partition(std::move(x));
    }
    return *this;
}

void mutation_partition::ensure_last_dummy(const schema& s) {
    check_schema(s);
    if (_rows.empty() || !_rows.rbegin()->is_last_dummy()) {
        _rows.insert_before(_rows.end(),
            *current_allocator().construct<rows_entry>(s, rows_entry::last_dummy_tag(), is_continuous::yes));
    }
}

void mutation_partition::apply(const schema& s, const mutation_partition& p, const schema& p_schema,
        mutation_application_stats& app_stats) {
    apply_weak(s, p, p_schema, app_stats);
}

void mutation_partition::apply(const schema& s, mutation_partition&& p,
        mutation_application_stats& app_stats) {
    apply_weak(s, std::move(p), app_stats);
}

void mutation_partition::apply(const schema& s, mutation_partition_view p, const schema& p_schema,
        mutation_application_stats& app_stats) {
    apply_weak(s, p, p_schema, app_stats);
}

struct mutation_fragment_applier {
    const schema& _s;
    mutation_partition& _mp;

    void operator()(tombstone t) {
        _mp.apply(t);
    }

    void operator()(range_tombstone rt) {
        _mp.apply_row_tombstone(_s, std::move(rt));
    }

    void operator()(const static_row& sr) {
        _mp.static_row().apply(_s, column_kind::static_column, sr.cells());
    }

    void operator()(partition_start ps) {
        _mp.apply(ps.partition_tombstone());
    }

    void operator()(partition_end ps) {
    }

    void operator()(const clustering_row& cr) {
        auto temp = clustering_row(_s, cr);
        auto& dr = _mp.clustered_row(_s, std::move(temp.key()));
        dr.apply(_s, std::move(temp));
    }
};

void deletable_row::apply(const schema& s, clustering_row cr) {
    apply(cr.tomb());
    apply(cr.marker());
    cells().apply(s, column_kind::regular_column, std::move(cr.cells()));
}

void
mutation_partition::apply(const schema& s, const mutation_fragment& mf) {
    check_schema(s);
    mutation_fragment_applier applier{s, *this};
    mf.visit(applier);
}

stop_iteration mutation_partition::apply_monotonically(const schema& s, mutation_partition&& p, cache_tracker* tracker,
        mutation_application_stats& app_stats, is_preemptible preemptible) {
#ifdef SEASTAR_DEBUG
    assert(s.version() == _schema_version);
    assert(p._schema_version == _schema_version);
#endif
    _tombstone.apply(p._tombstone);
    _static_row.apply_monotonically(s, column_kind::static_column, std::move(p._static_row));
    _static_row_continuous |= p._static_row_continuous;

    if (_row_tombstones.apply_monotonically(s, std::move(p._row_tombstones), preemptible) == stop_iteration::no) {
        return stop_iteration::no;
    }

    rows_entry::compare less(s);
    auto del = current_deleter<rows_entry>();
    auto p_i = p._rows.begin();
    auto i = _rows.begin();
    while (p_i != p._rows.end()) {
      try {
        rows_entry& src_e = *p_i;
        if (i != _rows.end() && less(*i, src_e)) {
            i = _rows.lower_bound(src_e, less);
        }
        if (i == _rows.end() || less(src_e, *i)) {
            p_i = p._rows.erase(p_i);
            auto src_i = _rows.insert_before(i, src_e);
            // When falling into a continuous range, preserve continuity.
            if (i != _rows.end() && i->continuous()) {
                src_e.set_continuous(true);
                if (src_e.dummy()) {
                    if (tracker) {
                        tracker->on_remove(src_e);
                    }
                    _rows.erase_and_dispose(src_i, del);
                }
            }
        } else {
            auto continuous = i->continuous() || src_e.continuous();
            auto dummy = i->dummy() && src_e.dummy();
            i->set_continuous(continuous);
            i->set_dummy(dummy);
            // Clear continuity in the source first, so that in case of exception
            // we don't end up with the range up to src_e being marked as continuous,
            // violating exception guarantees.
            src_e.set_continuous(false);
            if (tracker) {
                tracker->on_remove(*i);
                i->_lru_link.swap_nodes(src_e._lru_link);
                // Newer evictable versions store complete rows
                i->_row = std::move(src_e._row);
            } else {
                memory::on_alloc_point();
                i->_row.apply_monotonically(s, std::move(src_e._row));
            }
            ++app_stats.row_hits;
            p_i = p._rows.erase_and_dispose(p_i, del);
        }
        ++app_stats.row_writes;
        if (preemptible && need_preempt() && p_i != p._rows.end()) {
            // We cannot leave p with the clustering range up to p_i->position()
            // marked as continuous because some of its sub-ranges may have originally been discontinuous.
            // This would result in the sum of this and p to have broader continuity after preemption,
            // also possibly violating the invariant of non-overlapping continuity between MVCC versions,
            // if that's what we're merging here.
            // It's always safe to mark the range as discontinuous.
            p_i->set_continuous(false);
            return stop_iteration::no;
        }
      } catch (...) {
          // We cannot leave p with the clustering range up to p_i->position()
          // marked as continuous because some of its sub-ranges may have originally been discontinuous.
          // This would result in the sum of this and p to have broader continuity after preemption,
          // also possibly violating the invariant of non-overlapping continuity between MVCC versions,
          // if that's what we're merging here.
          // It's always safe to mark the range as discontinuous.
          p_i->set_continuous(false);
          throw;
      }
    }
    return stop_iteration::yes;
}

stop_iteration mutation_partition::apply_monotonically(const schema& s, mutation_partition&& p, const schema& p_schema,
        mutation_application_stats& app_stats, is_preemptible preemptible) {
    if (s.version() == p_schema.version()) {
        return apply_monotonically(s, std::move(p), no_cache_tracker, app_stats, preemptible);
    } else {
        mutation_partition p2(s, p);
        p2.upgrade(p_schema, s);
        return apply_monotonically(s, std::move(p2), no_cache_tracker, app_stats, is_preemptible::no); // FIXME: make preemptible
    }
}

void
mutation_partition::apply_weak(const schema& s, mutation_partition_view p,
        const schema& p_schema, mutation_application_stats& app_stats) {
    // FIXME: Optimize
    mutation_partition p2(*this, copy_comparators_only{});
    partition_builder b(p_schema, p2);
    p.accept(p_schema, b);
    apply_monotonically(s, std::move(p2), p_schema, app_stats);
}

void mutation_partition::apply_weak(const schema& s, const mutation_partition& p,
        const schema& p_schema, mutation_application_stats& app_stats) {
    // FIXME: Optimize
    apply_monotonically(s, mutation_partition(s, p), p_schema, app_stats);
}

void mutation_partition::apply_weak(const schema& s, mutation_partition&& p, mutation_application_stats& app_stats) {
    apply_monotonically(s, std::move(p), no_cache_tracker, app_stats);
}

tombstone
mutation_partition::range_tombstone_for_row(const schema& schema, const clustering_key& key) const {
    check_schema(schema);
    tombstone t = _tombstone;
    if (!_row_tombstones.empty()) {
        auto found = _row_tombstones.search_tombstone_covering(schema, key);
        t.apply(found);
    }
    return t;
}

row_tombstone
mutation_partition::tombstone_for_row(const schema& schema, const clustering_key& key) const {
    check_schema(schema);
    row_tombstone t = row_tombstone(range_tombstone_for_row(schema, key));

    auto j = _rows.find(key, rows_entry::compare(schema));
    if (j != _rows.end()) {
        t.apply(j->row().deleted_at(), j->row().marker());
    }

    return t;
}

row_tombstone
mutation_partition::tombstone_for_row(const schema& schema, const rows_entry& e) const {
    check_schema(schema);
    row_tombstone t = e.row().deleted_at();
    t.apply(range_tombstone_for_row(schema, e.key()));
    return t;
}

void
mutation_partition::apply_row_tombstone(const schema& schema, clustering_key_prefix prefix, tombstone t) {
    check_schema(schema);
    assert(!prefix.is_full(schema));
    auto start = prefix;
    _row_tombstones.apply(schema, {std::move(start), std::move(prefix), std::move(t)});
}

void
mutation_partition::apply_row_tombstone(const schema& schema, range_tombstone rt) {
    check_schema(schema);
    _row_tombstones.apply(schema, std::move(rt));
}

void
mutation_partition::apply_delete(const schema& schema, const clustering_key_prefix& prefix, tombstone t) {
    check_schema(schema);
    if (prefix.is_empty(schema)) {
        apply(t);
    } else if (prefix.is_full(schema)) {
        clustered_row(schema, prefix).apply(t);
    } else {
        apply_row_tombstone(schema, prefix, t);
    }
}

void
mutation_partition::apply_delete(const schema& schema, range_tombstone rt) {
    check_schema(schema);
    if (range_tombstone::is_single_clustering_row_tombstone(schema, rt.start, rt.start_kind, rt.end, rt.end_kind)) {
        apply_delete(schema, std::move(rt.start), std::move(rt.tomb));
        return;
    }
    apply_row_tombstone(schema, std::move(rt));
}

void
mutation_partition::apply_delete(const schema& schema, clustering_key&& prefix, tombstone t) {
    check_schema(schema);
    if (prefix.is_empty(schema)) {
        apply(t);
    } else if (prefix.is_full(schema)) {
        clustered_row(schema, std::move(prefix)).apply(t);
    } else {
        apply_row_tombstone(schema, std::move(prefix), t);
    }
}

void
mutation_partition::apply_delete(const schema& schema, clustering_key_prefix_view prefix, tombstone t) {
    check_schema(schema);
    if (prefix.is_empty(schema)) {
        apply(t);
    } else if (prefix.is_full(schema)) {
        clustered_row(schema, prefix).apply(t);
    } else {
        apply_row_tombstone(schema, prefix, t);
    }
}

void
mutation_partition::apply_insert(const schema& s, clustering_key_view key, api::timestamp_type created_at) {
    clustered_row(s, key).apply(row_marker(created_at));
}
void mutation_partition::apply_insert(const schema& s, clustering_key_view key, api::timestamp_type created_at,
        gc_clock::duration ttl, gc_clock::time_point expiry) {
    clustered_row(s, key).apply(row_marker(created_at, ttl, expiry));
}
void mutation_partition::insert_row(const schema& s, const clustering_key& key, deletable_row&& row) {
    auto e = alloc_strategy_unique_ptr<rows_entry>(
        current_allocator().construct<rows_entry>(key, std::move(row)));
    _rows.insert(_rows.end(), *e, rows_entry::compare(s));
    e.release();
}

void mutation_partition::insert_row(const schema& s, const clustering_key& key, const deletable_row& row) {
    check_schema(s);
    auto e = alloc_strategy_unique_ptr<rows_entry>(
        current_allocator().construct<rows_entry>(s, key, row));
    _rows.insert(_rows.end(), *e, rows_entry::compare(s));
    e.release();
}

const row*
mutation_partition::find_row(const schema& s, const clustering_key& key) const {
    check_schema(s);
    auto i = _rows.find(key, rows_entry::compare(s));
    if (i == _rows.end()) {
        return nullptr;
    }
    return &i->row().cells();
}

deletable_row&
mutation_partition::clustered_row(const schema& s, clustering_key&& key) {
    check_schema(s);
    auto i = _rows.find(key, rows_entry::compare(s));
    if (i == _rows.end()) {
        auto e = alloc_strategy_unique_ptr<rows_entry>(
            current_allocator().construct<rows_entry>(std::move(key)));
        i = _rows.insert(i, *e, rows_entry::compare(s));
        e.release();
    }
    return i->row();
}

deletable_row&
mutation_partition::clustered_row(const schema& s, const clustering_key& key) {
    check_schema(s);
    auto i = _rows.find(key, rows_entry::compare(s));
    if (i == _rows.end()) {
        auto e = alloc_strategy_unique_ptr<rows_entry>(
            current_allocator().construct<rows_entry>(key));
        i = _rows.insert(i, *e, rows_entry::compare(s));
        e.release();
    }
    return i->row();
}

deletable_row&
mutation_partition::clustered_row(const schema& s, clustering_key_view key) {
    check_schema(s);
    auto i = _rows.find(key, rows_entry::compare(s));
    if (i == _rows.end()) {
        auto e = alloc_strategy_unique_ptr<rows_entry>(
            current_allocator().construct<rows_entry>(key));
        i = _rows.insert(i, *e, rows_entry::compare(s));
        e.release();
    }
    return i->row();
}

deletable_row&
mutation_partition::clustered_row(const schema& s, position_in_partition_view pos, is_dummy dummy, is_continuous continuous) {
    check_schema(s);
    auto i = _rows.find(pos, rows_entry::compare(s));
    if (i == _rows.end()) {
        auto e = alloc_strategy_unique_ptr<rows_entry>(
            current_allocator().construct<rows_entry>(s, pos, dummy, continuous));
        i = _rows.insert(i, *e, rows_entry::compare(s));
        e.release();
    }
    return i->row();
}

mutation_partition::rows_type::const_iterator
mutation_partition::lower_bound(const schema& schema, const query::clustering_range& r) const {
    check_schema(schema);
    if (!r.start()) {
        return std::cbegin(_rows);
    }
    return _rows.lower_bound(position_in_partition_view::for_range_start(r), rows_entry::compare(schema));
}

mutation_partition::rows_type::const_iterator
mutation_partition::upper_bound(const schema& schema, const query::clustering_range& r) const {
    check_schema(schema);
    if (!r.end()) {
        return std::cend(_rows);
    }
    return _rows.lower_bound(position_in_partition_view::for_range_end(r), rows_entry::compare(schema));
}

boost::iterator_range<mutation_partition::rows_type::const_iterator>
mutation_partition::range(const schema& schema, const query::clustering_range& r) const {
    check_schema(schema);
    return boost::make_iterator_range(lower_bound(schema, r), upper_bound(schema, r));
}

template <typename Container>
boost::iterator_range<typename Container::iterator>
unconst(Container& c, boost::iterator_range<typename Container::const_iterator> r) {
    return boost::make_iterator_range(
        c.erase(r.begin(), r.begin()),
        c.erase(r.end(), r.end())
    );
}

template <typename Container>
typename Container::iterator
unconst(Container& c, typename Container::const_iterator i) {
    return c.erase(i, i);
}

boost::iterator_range<mutation_partition::rows_type::iterator>
mutation_partition::range(const schema& schema, const query::clustering_range& r) {
    return unconst(_rows, static_cast<const mutation_partition*>(this)->range(schema, r));
}

mutation_partition::rows_type::iterator
mutation_partition::lower_bound(const schema& schema, const query::clustering_range& r) {
    return unconst(_rows, static_cast<const mutation_partition*>(this)->lower_bound(schema, r));
}

mutation_partition::rows_type::iterator
mutation_partition::upper_bound(const schema& schema, const query::clustering_range& r) {
    return unconst(_rows, static_cast<const mutation_partition*>(this)->upper_bound(schema, r));
}

template<typename Func>
void mutation_partition::for_each_row(const schema& schema, const query::clustering_range& row_range, bool reversed, Func&& func) const
{
    check_schema(schema);
    auto r = range(schema, row_range);
    if (!reversed) {
        for (const auto& e : r) {
            if (func(e) == stop_iteration::yes) {
                break;
            }
        }
    } else {
        for (const auto& e : r | boost::adaptors::reversed) {
            if (func(e) == stop_iteration::yes) {
                break;
            }
        }
    }
}

template<typename RowWriter>
void write_cell(RowWriter& w, const query::partition_slice& slice, ::atomic_cell_view c) {
    assert(c.is_live());
    auto wr = w.add().write();
    auto after_timestamp = [&, wr = std::move(wr)] () mutable {
        if (slice.options.contains<query::partition_slice::option::send_timestamp>()) {
            return std::move(wr).write_timestamp(c.timestamp());
        } else {
            return std::move(wr).skip_timestamp();
        }
    }();
    auto after_value = [&, wr = std::move(after_timestamp)] () mutable {
        if (slice.options.contains<query::partition_slice::option::send_expiry>() && c.is_live_and_has_ttl()) {
            return std::move(wr).write_expiry(c.expiry());
        } else {
            return std::move(wr).skip_expiry();
        }
    }().write_fragmented_value(c.value());
    [&, wr = std::move(after_value)] () mutable {
        if (slice.options.contains<query::partition_slice::option::send_ttl>() && c.is_live_and_has_ttl()) {
            return std::move(wr).write_ttl(c.ttl());
        } else {
            return std::move(wr).skip_ttl();
        }
    }().end_qr_cell();
}

template<typename RowWriter>
void write_cell(RowWriter& w, const query::partition_slice& slice, data_type type, collection_mutation_view v) {
    if (type->is_collection() && slice.options.contains<query::partition_slice::option::collections_as_maps>()) {
        auto& ctype = static_cast<const collection_type_impl&>(*type);
        type = map_type_impl::get_instance(ctype.name_comparator(), ctype.value_comparator(), true);
    }

    w.add().write().skip_timestamp()
        .skip_expiry()
        .write_value(serialize_for_cql(*type, std::move(v), slice.cql_format()))
        .skip_ttl()
        .end_qr_cell();
}

template<typename RowWriter>
void write_counter_cell(RowWriter& w, const query::partition_slice& slice, ::atomic_cell_view c) {
    assert(c.is_live());
  counter_cell_view::with_linearized(c, [&] (counter_cell_view ccv) {
    auto wr = w.add().write();
    [&, wr = std::move(wr)] () mutable {
        if (slice.options.contains<query::partition_slice::option::send_timestamp>()) {
            return std::move(wr).write_timestamp(c.timestamp());
        } else {
            return std::move(wr).skip_timestamp();
        }
    }().skip_expiry()
            .write_value(counter_cell_view::total_value_type()->decompose(ccv.total_value()))
            .skip_ttl()
            .end_qr_cell();
  });
}

// Used to return the timestamp of the latest update to the row
struct max_timestamp {
    api::timestamp_type max = api::missing_timestamp;

    void update(api::timestamp_type ts) {
        max = std::max(max, ts);
    }
};

template<>
struct appending_hash<row> {
    template<typename Hasher>
    void operator()(Hasher& h, const row& cells, const schema& s, column_kind kind, const query::column_id_vector& columns, max_timestamp& max_ts) const {
        for (auto id : columns) {
            const cell_and_hash* cell_and_hash = cells.find_cell_and_hash(id);
            if (!cell_and_hash) {
                return;
            }
            auto&& def = s.column_at(kind, id);
            if (def.is_atomic()) {
                max_ts.update(cell_and_hash->cell.as_atomic_cell(def).timestamp());
                if constexpr (query::using_hash_of_hash_v<Hasher>) {
                    if (cell_and_hash->hash) {
                        feed_hash(h, *cell_and_hash->hash);
                    } else {
                        query::default_hasher cellh;
                        feed_hash(cellh, cell_and_hash->cell.as_atomic_cell(def), def);
                        feed_hash(h, cellh.finalize_uint64());
                    }
                } else {
                    feed_hash(h, cell_and_hash->cell.as_atomic_cell(def), def);
                }
            } else {
                auto cm = cell_and_hash->cell.as_collection_mutation();
                max_ts.update(cm.last_update(*def.type));
                if constexpr (query::using_hash_of_hash_v<Hasher>) {
                    if (cell_and_hash->hash) {
                        feed_hash(h, *cell_and_hash->hash);
                    } else {
                        query::default_hasher cellh;
                        feed_hash(cellh, cm, def);
                        feed_hash(h, cellh.finalize_uint64());
                    }
                } else {
                    feed_hash(h, cm, def);
                }
            }
        }
    }
};

cell_hash_opt row::cell_hash_for(column_id id) const {
    if (_type == storage_type::vector) {
        return id < max_vector_size && _storage.vector.present.test(id) ? _storage.vector.v[id].hash : cell_hash_opt();
    }
    auto it = _storage.set.find(id, cell_entry::compare());
    if (it != _storage.set.end()) {
        return it->hash();
    }
    return cell_hash_opt();
}

void row::prepare_hash(const schema& s, column_kind kind) const {
    // const to avoid removing const qualifiers on the read path
    for_each_cell([&s, kind] (column_id id, const cell_and_hash& c_a_h) {
        if (!c_a_h.hash) {
            query::default_hasher cellh;
            feed_hash(cellh, c_a_h.cell, s.column_at(kind, id));
            c_a_h.hash = cell_hash{cellh.finalize_uint64()};
        }
    });
}

void row::clear_hash() const {
    for_each_cell([] (column_id, const cell_and_hash& c_a_h) {
        c_a_h.hash = { };
    });
}

template<typename RowWriter>
static void get_compacted_row_slice(const schema& s,
    const query::partition_slice& slice,
    column_kind kind,
    const row& cells,
    const query::column_id_vector& columns,
    RowWriter& writer)
{
    for (auto id : columns) {
        const atomic_cell_or_collection* cell = cells.find_cell(id);
        if (!cell) {
            writer.add().skip();
        } else {
            auto&& def = s.column_at(kind, id);
            if (def.is_atomic()) {
                auto c = cell->as_atomic_cell(def);
                if (!c.is_live()) {
                    writer.add().skip();
                } else if (def.is_counter()) {
                    write_counter_cell(writer, slice, cell->as_atomic_cell(def));
                } else {
                    write_cell(writer, slice, cell->as_atomic_cell(def));
                }
            } else {
                auto mut = cell->as_collection_mutation();
                if (!mut.is_any_live(*def.type)) {
                    writer.add().skip();
                } else {
                    write_cell(writer, slice, def.type, std::move(mut));
                }
            }
        }
    }
}

bool has_any_live_data(const schema& s, column_kind kind, const row& cells, tombstone tomb = tombstone(),
                       gc_clock::time_point now = gc_clock::time_point::min()) {
    bool any_live = false;
    cells.for_each_cell_until([&] (column_id id, const atomic_cell_or_collection& cell_or_collection) {
        const column_definition& def = s.column_at(kind, id);
        if (def.is_atomic()) {
            auto&& c = cell_or_collection.as_atomic_cell(def);
            if (c.is_live(tomb, now, def.is_counter())) {
                any_live = true;
                return stop_iteration::yes;
            }
        } else {
            auto mut = cell_or_collection.as_collection_mutation();
            if (mut.is_any_live(*def.type, tomb, now)) {
                any_live = true;
                return stop_iteration::yes;
            }
        }
        return stop_iteration::no;
    });
    return any_live;
}

void
mutation_partition::query_compacted(query::result::partition_writer& pw, const schema& s, uint32_t limit) const {
    check_schema(s);
    const query::partition_slice& slice = pw.slice();
    max_timestamp max_ts{pw.last_modified()};

    if (limit == 0) {
        pw.retract();
        return;
    }

    auto static_cells_wr = pw.start().start_static_row().start_cells();

    if (!slice.static_columns.empty()) {
        if (pw.requested_result()) {
            get_compacted_row_slice(s, slice, column_kind::static_column, static_row().get(), slice.static_columns, static_cells_wr);
        }
        if (pw.requested_digest()) {
            auto pt = partition_tombstone();
            pw.digest().feed_hash(pt);
            max_ts.update(pt.timestamp);
            pw.digest().feed_hash(static_row().get(), s, column_kind::static_column, slice.static_columns, max_ts);
        }
    }

    auto rows_wr = std::move(static_cells_wr).end_cells()
            .end_static_row()
            .start_rows();

    uint32_t row_count = 0;

    auto is_reversed = slice.options.contains(query::partition_slice::option::reversed);
    auto send_ck = slice.options.contains(query::partition_slice::option::send_clustering_key);
    for_each_row(s, query::clustering_range::make_open_ended_both_sides(), is_reversed, [&] (const rows_entry& e) {
        if (e.dummy()) {
            return stop_iteration::no;
        }
        auto& row = e.row();
        auto row_tombstone = tombstone_for_row(s, e);

        if (pw.requested_digest()) {
            pw.digest().feed_hash(e.key(), s);
            pw.digest().feed_hash(row_tombstone);
            max_ts.update(row_tombstone.tomb().timestamp);
            pw.digest().feed_hash(row.cells(), s, column_kind::regular_column, slice.regular_columns, max_ts);
        }

        if (row.is_live(s)) {
            if (pw.requested_result()) {
                auto cells_wr = [&] {
                    if (send_ck) {
                        return rows_wr.add().write_key(e.key()).start_cells().start_cells();
                    } else {
                        return rows_wr.add().skip_key().start_cells().start_cells();
                    }
                }();
                get_compacted_row_slice(s, slice, column_kind::regular_column, row.cells(), slice.regular_columns, cells_wr);
                std::move(cells_wr).end_cells().end_cells().end_qr_clustered_row();
            }
            ++row_count;
            if (--limit == 0) {
                return stop_iteration::yes;
            }
        }
        return stop_iteration::no;
    });

    pw.last_modified() = max_ts.max;

    // If we got no rows, but have live static columns, we should only
    // give them back IFF we did not have any CK restrictions.
    // #589
    // If ck:s exist, and we do a restriction on them, we either have maching
    // rows, or return nothing, since cql does not allow "is null".
    bool return_static_content_on_partition_with_no_rows =
        pw.slice().options.contains(query::partition_slice::option::always_return_static_content) ||
        !has_ck_selector(pw.ranges());
    if (row_count == 0
            && (!return_static_content_on_partition_with_no_rows
                    || !has_any_live_data(s, column_kind::static_column, static_row().get()))) {
        pw.retract();
    } else {
        pw.row_count() += row_count ? : 1;
        pw.partition_count() += 1;
        std::move(rows_wr).end_rows().end_qr_partition();
    }
}

std::ostream&
operator<<(std::ostream& os, const std::pair<column_id, const atomic_cell_or_collection::printer&>& c) {
    return fmt_print(os, "{{column: {} {}}}", c.first, c.second);
}

// Transforms given range of printable into a range of strings where each element
// in the original range is prefxied with given string.
template<typename RangeOfPrintable>
static auto prefixed(const sstring& prefix, const RangeOfPrintable& r) {
    return r | boost::adaptors::transformed([&] (auto&& e) { return format("{}{}", prefix, e); });
}

std::ostream&
operator<<(std::ostream& os, const row::printer& p) {
    auto add_printer = [&] (const auto& c) {
        auto& column_def = p._schema.column_at(p._kind, c.first);
        return std::pair<sstring, atomic_cell_or_collection::printer>(std::piecewise_construct,
            std::forward_as_tuple(column_def.name_as_text()),
            std::forward_as_tuple(column_def, c.second)
        );
    };

    sstring cells;
    switch (p._row._type) {
    case row::storage_type::set:
        cells = ::join(",", prefixed("\n      ", p._row.get_range_set() | boost::adaptors::transformed(add_printer)));
        break;
    case row::storage_type::vector:
        cells = ::join(",", prefixed("\n      ", p._row.get_range_vector() | boost::adaptors::transformed(add_printer)));
        break;
    }
    return fmt_print(os, "{{row: {}}}", cells);
}

std::ostream&
operator<<(std::ostream& os, const row_marker& rm) {
    if (rm.is_missing()) {
        return fmt_print(os, "{{row_marker: }}");
    } else if (rm._ttl == row_marker::dead) {
        return fmt_print(os, "{{row_marker: dead {} {}}}", rm._timestamp, rm._expiry.time_since_epoch().count());
    } else {
        return fmt_print(os, "{{row_marker: {} {} {}}}", rm._timestamp, rm._ttl.count(),
            rm._ttl != row_marker::no_ttl ? rm._expiry.time_since_epoch().count() : 0);
    }
}

std::ostream&
operator<<(std::ostream& os, const deletable_row::printer& p) {
    auto& dr = p._deletable_row;
    os << "{deletable_row: ";
    if (!dr._marker.is_missing()) {
        os << dr._marker << " ";
    }
    if (dr._deleted_at) {
        os << dr._deleted_at << " ";
    }
    return os << row::printer(p._schema, column_kind::regular_column, dr._cells) << "}";
}

std::ostream&
operator<<(std::ostream& os, const rows_entry::printer& p) {
    auto& re = p._rows_entry;
    return fmt_print(os, "{{rows_entry: cont={} dummy={} {} {}}}", re.continuous(), re.dummy(),
                  position_in_partition_view::printer(p._schema, re.position()),
                  deletable_row::printer(p._schema, re._row));
}

std::ostream&
operator<<(std::ostream& os, const mutation_partition::printer& p) {
    auto& mp = p._mutation_partition;
    os << "{mutation_partition: ";
    if (mp._tombstone) {
        os << mp._tombstone << ",";
    }
    if (!mp._row_tombstones.empty()) {
        os << "\n range_tombstones: {" << ::join(",", prefixed("\n    ", mp._row_tombstones)) << "},";
    }
    os << "\n static: cont=" << int(mp._static_row_continuous) << " " << lazy_row::printer(p._schema, column_kind::static_column, mp._static_row) << ",";
    auto add_printer = [&] (const auto& re) {
        return rows_entry::printer(p._schema, re);
    };
    os << "\n clustered: {" << ::join(",", prefixed("\n    ", mp._rows | boost::adaptors::transformed(add_printer))) << "}}";
    return os;
}

constexpr gc_clock::duration row_marker::no_ttl;
constexpr gc_clock::duration row_marker::dead;

int compare_row_marker_for_merge(const row_marker& left, const row_marker& right) noexcept {
    if (left.timestamp() != right.timestamp()) {
        return left.timestamp() > right.timestamp() ? 1 : -1;
    }
    if (left.is_live() != right.is_live()) {
        return left.is_live() ? -1 : 1;
    }
    if (left.is_live()) {
        if (left.is_expiring() != right.is_expiring()) {
            // prefer expiring cells.
            return left.is_expiring() ? 1 : -1;
        }
        if (left.is_expiring() && left.expiry() != right.expiry()) {
            return left.expiry() < right.expiry() ? -1 : 1;
        }
    } else {
        // Both are either deleted or missing
        if (left.deletion_time() != right.deletion_time()) {
            // Origin compares big-endian serialized deletion time. That's because it
            // delegates to AbstractCell.reconcile() which compares values after
            // comparing timestamps, which in case of deleted cells will hold
            // serialized expiry.
            return (uint64_t) left.deletion_time().time_since_epoch().count()
                   < (uint64_t) right.deletion_time().time_since_epoch().count() ? -1 : 1;
        }
    }
    return 0;
}

bool
deletable_row::equal(column_kind kind, const schema& s, const deletable_row& other, const schema& other_schema) const {
    if (_deleted_at != other._deleted_at || _marker != other._marker) {
        return false;
    }
    return _cells.equal(kind, s, other._cells, other_schema);
}

void deletable_row::apply(const schema& s, deletable_row&& src) {
    apply_monotonically(s, std::move(src));
}

void deletable_row::apply_monotonically(const schema& s, deletable_row&& src) {
    _cells.apply(s, column_kind::regular_column, std::move(src._cells));
    _marker.apply(src._marker);
    _deleted_at.apply(src._deleted_at, _marker);
}

bool
rows_entry::equal(const schema& s, const rows_entry& other) const {
    return equal(s, other, s);
}

bool
rows_entry::equal(const schema& s, const rows_entry& other, const schema& other_schema) const {
    position_in_partition::equal_compare eq(s);
    return eq(position(), other.position())
           && row().equal(column_kind::regular_column, s, other.row(), other_schema);
}

bool mutation_partition::equal(const schema& s, const mutation_partition& p) const {
    return equal(s, p, s);
}

bool mutation_partition::equal(const schema& this_schema, const mutation_partition& p, const schema& p_schema) const {
#ifdef SEASTAR_DEBUG
    assert(_schema_version == this_schema.version());
    assert(p._schema_version == p_schema.version());
#endif
    if (_tombstone != p._tombstone) {
        return false;
    }

    if (!boost::equal(non_dummy_rows(), p.non_dummy_rows(),
        [&] (const rows_entry& e1, const rows_entry& e2) {
            return e1.equal(this_schema, e2, p_schema);
        }
    )) {
        return false;
    }

    if (!std::equal(_row_tombstones.begin(), _row_tombstones.end(),
        p._row_tombstones.begin(), p._row_tombstones.end(),
        [&] (const range_tombstone& rt1, const range_tombstone& rt2) { return rt1.equal(this_schema, rt2); }
    )) {
        return false;
    }

    return _static_row.equal(column_kind::static_column, this_schema, p._static_row, p_schema);
}

bool mutation_partition::equal_continuity(const schema& s, const mutation_partition& p) const {
    return _static_row_continuous == p._static_row_continuous
        && get_continuity(s).equals(s, p.get_continuity(s));
}

mutation_partition mutation_partition::sliced(const schema& s, const query::clustering_row_ranges& ranges) const {
    auto p = mutation_partition(*this, s, ranges);
    p.row_tombstones().trim(s, ranges);
    return p;
}

static
void
apply_monotonically(const column_definition& def, cell_and_hash& dst,
                    atomic_cell_or_collection& src, cell_hash_opt src_hash) {
    // Must be run via with_linearized_managed_bytes() context, but assume it is
    // provided via an upper layer
    if (def.is_atomic()) {
        if (def.is_counter()) {
            counter_cell_view::apply(def, dst.cell, src); // FIXME: Optimize
            dst.hash = { };
        } else if (compare_atomic_cell_for_merge(dst.cell.as_atomic_cell(def), src.as_atomic_cell(def)) < 0) {
            using std::swap;
            swap(dst.cell, src);
            dst.hash = std::move(src_hash);
        }
    } else {
        dst.cell = merge(*def.type, dst.cell.as_collection_mutation(), src.as_collection_mutation());
        dst.hash = { };
    }
}

void
row::apply(const column_definition& column, const atomic_cell_or_collection& value, cell_hash_opt hash) {
    auto tmp = value.copy(*column.type);
    apply_monotonically(column, std::move(tmp), std::move(hash));
}

void
row::apply(const column_definition& column, atomic_cell_or_collection&& value, cell_hash_opt hash) {
    apply_monotonically(column, std::move(value), std::move(hash));
}

template<typename Func>
void row::consume_with(Func&& func) {
    if (_type == storage_type::vector) {
        unsigned i = 0;
        for (; i < _storage.vector.v.size(); i++) {
            if (_storage.vector.present.test(i)) {
                func(i, _storage.vector.v[i]);
                _storage.vector.present.reset(i);
                --_size;
            }
        }
    } else {
        auto del = current_deleter<cell_entry>();
        auto i = _storage.set.begin();
        while (i != _storage.set.end()) {
            func(i->id(), i->get_cell_and_hash());
            i = _storage.set.erase_and_dispose(i, del);
            --_size;
        }
    }
}

void
row::apply_monotonically(const column_definition& column, atomic_cell_or_collection&& value, cell_hash_opt hash) {
    static_assert(std::is_nothrow_move_constructible<atomic_cell_or_collection>::value
                  && std::is_nothrow_move_assignable<atomic_cell_or_collection>::value,
                  "noexcept required for atomicity");

    // our mutations are not yet immutable
    auto id = column.id;
    if (_type == storage_type::vector && id < max_vector_size) {
        if (id >= _storage.vector.v.size()) {
            _storage.vector.v.resize(id);
            _storage.vector.v.emplace_back(std::move(value), std::move(hash));
            _storage.vector.present.set(id);
            _size++;
        } else if (auto& cell_and_hash = _storage.vector.v[id]; !bool(cell_and_hash.cell)) {
            cell_and_hash = { std::move(value), std::move(hash) };
            _storage.vector.present.set(id);
            _size++;
        } else {
            ::apply_monotonically(column, cell_and_hash, value, std::move(hash));
        }
    } else {
        if (_type == storage_type::vector) {
            vector_to_set();
        }
        auto i = _storage.set.lower_bound(id, cell_entry::compare());
        if (i == _storage.set.end() || i->id() != id) {
            cell_entry* e = current_allocator().construct<cell_entry>(id);
            _storage.set.insert(i, *e);
            _size++;
            e->_cell_and_hash = { std::move(value), std::move(hash) };
        } else {
            ::apply_monotonically(column, i->_cell_and_hash, value, std::move(hash));
        }
    }
}

void
row::append_cell(column_id id, atomic_cell_or_collection value) {
    if (_type == storage_type::vector && id < max_vector_size) {
        if (_storage.vector.v.size() > id) {
            on_internal_error(mplog, format("Attempted to append cell#{} to row already having {} cells", id, _storage.vector.v.size()));
        }
        _storage.vector.v.resize(id);
        _storage.vector.v.emplace_back(cell_and_hash{std::move(value), cell_hash_opt()});
        _storage.vector.present.set(id);
    } else {
        if (_type == storage_type::vector) {
            vector_to_set();
        }
        auto e = current_allocator().construct<cell_entry>(id, std::move(value));
        _storage.set.insert(_storage.set.end(), *e);
    }
    _size++;
}

const cell_and_hash*
row::find_cell_and_hash(column_id id) const {
    if (_type == storage_type::vector) {
        if (id >= _storage.vector.v.size() || !_storage.vector.present.test(id)) {
            return nullptr;
        }
        return &_storage.vector.v[id];
    } else {
        auto i = _storage.set.find(id, cell_entry::compare());
        if (i == _storage.set.end()) {
            return nullptr;
        }
        return &i->get_cell_and_hash();
    }
}

const atomic_cell_or_collection*
row::find_cell(column_id id) const {
    auto c_a_h = find_cell_and_hash(id);
    return c_a_h ? &c_a_h->cell : nullptr;
}

size_t row::external_memory_usage(const schema& s, column_kind kind) const {
    size_t mem = 0;
    if (_type == storage_type::vector) {
        mem += _storage.vector.v.used_space_external_memory_usage();
        column_id id = 0;
        for (auto&& c_a_h : _storage.vector.v) {
            auto& cdef = s.column_at(kind, id++);
            mem += c_a_h.cell.external_memory_usage(*cdef.type);
        }
    } else {
        for (auto&& ce : _storage.set) {
            auto& cdef = s.column_at(kind, ce.id());
            mem += sizeof(cell_entry) + ce.cell().external_memory_usage(*cdef.type);
        }
    }
    return mem;
}

size_t rows_entry::memory_usage(const schema& s) const {
    size_t size = 0;
    if (!dummy()) {
        size += key().external_memory_usage();
    }
    return size +
           row().cells().external_memory_usage(s, column_kind::regular_column) +
           sizeof(rows_entry);
}

size_t mutation_partition::external_memory_usage(const schema& s) const {
    check_schema(s);
    size_t sum = 0;
    sum += static_row().external_memory_usage(s, column_kind::static_column);
    for (auto& clr : clustered_rows()) {
        sum += clr.memory_usage(s);
    }

    for (auto& rtb : row_tombstones()) {
        sum += rtb.memory_usage(s);
    }

    return sum;
}

template<bool reversed, typename Func>
void mutation_partition::trim_rows(const schema& s,
    const std::vector<query::clustering_range>& row_ranges,
    Func&& func)
{
    check_schema(s);
    static_assert(std::is_same<stop_iteration, std::result_of_t<Func(rows_entry&)>>::value, "Bad func signature");

    stop_iteration stop = stop_iteration::no;
    auto last = reversal_traits<reversed>::begin(_rows);
    auto deleter = current_deleter<rows_entry>();

    auto range_begin = [this, &s] (const query::clustering_range& range) {
        return reversed ? upper_bound(s, range) : lower_bound(s, range);
    };

    auto range_end = [this, &s] (const query::clustering_range& range) {
        return reversed ? lower_bound(s, range) : upper_bound(s, range);
    };

    for (auto&& row_range : row_ranges) {
        if (stop) {
            break;
        }

        last = reversal_traits<reversed>::erase_and_dispose(_rows, last,
            reversal_traits<reversed>::maybe_reverse(_rows, range_begin(row_range)), deleter);

        auto end = reversal_traits<reversed>::maybe_reverse(_rows, range_end(row_range));
        while (last != end && !stop) {
            rows_entry& e = *last;
            stop = func(e);
            if (e.empty()) {
                last = reversal_traits<reversed>::erase_dispose_and_update_end(_rows, last, deleter, end);
            } else {
                ++last;
            }
        }
    }

    reversal_traits<reversed>::erase_and_dispose(_rows, last, reversal_traits<reversed>::end(_rows), deleter);
}

uint32_t mutation_partition::do_compact(const schema& s,
    gc_clock::time_point query_time,
    const std::vector<query::clustering_range>& row_ranges,
    bool always_return_static_content,
    bool reverse,
    uint32_t row_limit,
    can_gc_fn& can_gc)
{
    check_schema(s);
    assert(row_limit > 0);

    auto gc_before = saturating_subtract(query_time, s.gc_grace_seconds());

    auto should_purge_tombstone = [&] (const tombstone& t) {
        return t.deletion_time < gc_before && can_gc(t);
    };
    auto should_purge_row_tombstone = [&] (const row_tombstone& t) {
        return t.max_deletion_time() < gc_before && can_gc(t.tomb());
    };

    bool static_row_live = _static_row.compact_and_expire(s, column_kind::static_column, row_tombstone(_tombstone),
        query_time, can_gc, gc_before);

    uint32_t row_count = 0;

    auto row_callback = [&] (rows_entry& e) {
        if (e.dummy()) {
            return stop_iteration::no;
        }
        deletable_row& row = e.row();
        row_tombstone tomb = tombstone_for_row(s, e);

        bool is_live = row.marker().compact_and_expire(tomb.tomb(), query_time, can_gc, gc_before);
        is_live |= row.cells().compact_and_expire(s, column_kind::regular_column, tomb, query_time, can_gc, gc_before, row.marker());

        if (should_purge_row_tombstone(row.deleted_at())) {
            row.remove_tombstone();
        }

        return stop_iteration(is_live && ++row_count == row_limit);
    };

    if (reverse) {
        trim_rows<true>(s, row_ranges, row_callback);
    } else {
        trim_rows<false>(s, row_ranges, row_callback);
    }

    // #589 - Do not add extra row for statics unless we did a CK range-less query.
    // See comment in query
    bool return_static_content_on_partition_with_no_rows = always_return_static_content || !has_ck_selector(row_ranges);
    if (row_count == 0 && static_row_live && return_static_content_on_partition_with_no_rows) {
        ++row_count;
    }

    _row_tombstones.erase_where([&] (auto&& rt) {
        return should_purge_tombstone(rt.tomb) || rt.tomb <= _tombstone;
    });
    if (should_purge_tombstone(_tombstone)) {
        _tombstone = tombstone();
    }

    // FIXME: purge unneeded prefix tombstones based on row_ranges

    return row_count;
}

uint32_t
mutation_partition::compact_for_query(
    const schema& s,
    gc_clock::time_point query_time,
    const std::vector<query::clustering_range>& row_ranges,
    bool always_return_static_content,
    bool reverse,
    uint32_t row_limit)
{
    check_schema(s);
    return do_compact(s, query_time, row_ranges, always_return_static_content, reverse, row_limit, always_gc);
}

void mutation_partition::compact_for_compaction(const schema& s,
    can_gc_fn& can_gc, gc_clock::time_point compaction_time)
{
    check_schema(s);
    static const std::vector<query::clustering_range> all_rows = {
        query::clustering_range::make_open_ended_both_sides()
    };

    do_compact(s, compaction_time, all_rows, true, false, query::max_rows, can_gc);
}

// Returns true if the mutation_partition represents no writes.
bool mutation_partition::empty() const
{
    if (_tombstone.timestamp != api::missing_timestamp) {
        return false;
    }
    return !_static_row.size() && _rows.empty() && _row_tombstones.empty();
}

bool
deletable_row::is_live(const schema& s, tombstone base_tombstone, gc_clock::time_point query_time) const {
    // _created_at corresponds to the row marker cell, present for rows
    // created with the 'insert' statement. If row marker is live, we know the
    // row is live. Otherwise, a row is considered live if it has any cell
    // which is live.
    base_tombstone.apply(_deleted_at.tomb());
    return _marker.is_live(base_tombstone, query_time) || _cells.is_live(s, column_kind::regular_column, base_tombstone, query_time);
}

bool
row::is_live(const schema& s, column_kind kind, tombstone base_tombstone, gc_clock::time_point query_time) const {
    return has_any_live_data(s, kind, *this, base_tombstone, query_time);
}

bool
mutation_partition::is_static_row_live(const schema& s, gc_clock::time_point query_time) const {
    check_schema(s);
    return has_any_live_data(s, column_kind::static_column, static_row().get(), _tombstone, query_time);
}

size_t
mutation_partition::live_row_count(const schema& s, gc_clock::time_point query_time) const {
    check_schema(s);
    size_t count = 0;

    for (const rows_entry& e : non_dummy_rows()) {
        tombstone base_tombstone = range_tombstone_for_row(s, e.key());
        if (e.row().is_live(s, base_tombstone, query_time)) {
            ++count;
        }
    }

    if (count == 0 && is_static_row_live(s, query_time)) {
        return 1;
    }

    return count;
}

size_t
mutation_partition::row_count() const {
    return _rows.calculate_size();
}

rows_entry::rows_entry(rows_entry&& o) noexcept
    : _link(std::move(o._link))
    , _key(std::move(o._key))
    , _row(std::move(o._row))
    , _lru_link()
    , _flags(std::move(o._flags))
{
    if (o._lru_link.is_linked()) {
        auto prev = o._lru_link.prev_;
        o._lru_link.unlink();
        cache_tracker::lru_type::node_algorithms::link_after(prev, _lru_link.this_ptr());
    }
}

row::row(const schema& s, column_kind kind, const row& o)
    : _type(o._type)
    , _size(o._size)
{
    if (_type == storage_type::vector) {
        auto& other_vec = o._storage.vector;
        auto& vec = *new (&_storage.vector) vector_storage;
        try {
            vec.present = other_vec.present;
            vec.v.reserve(other_vec.v.size());
            column_id id = 0;
            for (auto& cell : other_vec.v) {
                auto& cdef = s.column_at(kind, id++);
                vec.v.emplace_back(cell_and_hash{cell.cell.copy(*cdef.type), cell.hash});
            }
        } catch (...) {
            _storage.vector.~vector_storage();
            throw;
        }
    } else {
        auto cloner = [&] (const auto& x) {
            auto& cdef = s.column_at(kind, x.id());
            return current_allocator().construct<cell_entry>(*cdef.type, x);
        };
        new (&_storage.set) map_type;
        try {
            _storage.set.clone_from(o._storage.set, cloner, current_deleter<cell_entry>());
        } catch (...) {
            _storage.set.~map_type();
            throw;
        }
    }
}

row::~row() {
    if (_type == storage_type::vector) {
        _storage.vector.~vector_storage();
    } else {
        _storage.set.clear_and_dispose(current_deleter<cell_entry>());
        _storage.set.~map_type();
    }
}

row::cell_entry::cell_entry(const abstract_type& type, const cell_entry& o)
    : _id(o._id)
    , _cell_and_hash{ o._cell_and_hash.cell.copy(type), o._cell_and_hash.hash }
{ }

row::cell_entry::cell_entry(cell_entry&& o) noexcept
    : _link()
    , _id(o._id)
    , _cell_and_hash(std::move(o._cell_and_hash))
{
    using container_type = row::map_type;
    container_type::node_algorithms::replace_node(o._link.this_ptr(), _link.this_ptr());
    container_type::node_algorithms::init(o._link.this_ptr());
}

const atomic_cell_or_collection& row::cell_at(column_id id) const {
    auto&& cell = find_cell(id);
    if (!cell) {
        throw_with_backtrace<std::out_of_range>(format("Column not found for id = {:d}", id));
    }
    return *cell;
}

void row::vector_to_set()
{
    assert(_type == storage_type::vector);
    map_type set;
    try {
    for (auto i : bitsets::for_each_set(_storage.vector.present)) {
        auto& c_a_h = _storage.vector.v[i];
        auto e = current_allocator().construct<cell_entry>(i, std::move(c_a_h));
        set.insert(set.end(), *e);
    }
    } catch (...) {
        set.clear_and_dispose([this, del = current_deleter<cell_entry>()] (cell_entry* ce) noexcept {
            _storage.vector.v[ce->id()] = std::move(ce->get_cell_and_hash());
            del(ce);
        });
        throw;
    }
    _storage.vector.~vector_storage();
    new (&_storage.set) map_type(std::move(set));
    _type = storage_type::set;
}

void row::reserve(column_id last_column)
{
    if (_type == storage_type::vector && last_column >= internal_count) {
        if (last_column >= max_vector_size) {
            vector_to_set();
        } else {
            _storage.vector.v.reserve(last_column);
        }
    }
}

template<typename Func>
auto row::with_both_ranges(const row& other, Func&& func) const {
    if (_type == storage_type::vector) {
        if (other._type == storage_type::vector) {
            return func(get_range_vector(), other.get_range_vector());
        } else {
            return func(get_range_vector(), other.get_range_set());
        }
    } else {
        if (other._type == storage_type::vector) {
            return func(get_range_set(), other.get_range_vector());
        } else {
            return func(get_range_set(), other.get_range_set());
        }
    }
}

bool row::equal(column_kind kind, const schema& this_schema, const row& other, const schema& other_schema) const {
    if (size() != other.size()) {
        return false;
    }

    auto cells_equal = [&] (std::pair<column_id, const atomic_cell_or_collection&> c1,
                            std::pair<column_id, const atomic_cell_or_collection&> c2) {
        static_assert(schema::row_column_ids_are_ordered_by_name::value, "Relying on column ids being ordered by name");
        auto& at1 = *this_schema.column_at(kind, c1.first).type;
        auto& at2 = *other_schema.column_at(kind, c2.first).type;
        return at1 == at2
               && this_schema.column_at(kind, c1.first).name() == other_schema.column_at(kind, c2.first).name()
               && c1.second.equals(at1, c2.second);
    };
    return with_both_ranges(other, [&] (auto r1, auto r2) {
        return boost::equal(r1, r2, cells_equal);
    });
}

row::row() {
    new (&_storage.vector) vector_storage;
}

row::row(row&& other) noexcept
    : _type(other._type), _size(other._size) {
    if (_type == storage_type::vector) {
        new (&_storage.vector) vector_storage(std::move(other._storage.vector));
    } else {
        new (&_storage.set) map_type(std::move(other._storage.set));
    }
    other._size = 0;
}

row& row::operator=(row&& other) noexcept {
    if (this != &other) {
        this->~row();
        new (this) row(std::move(other));
    }
    return *this;
}

void row::apply(const schema& s, column_kind kind, const row& other) {
    if (other.empty()) {
        return;
    }
    if (other._type == storage_type::vector) {
        reserve(other._storage.vector.v.size() - 1);
    } else {
        reserve(other._storage.set.rbegin()->id());
    }
    other.for_each_cell([&] (column_id id, const cell_and_hash& c_a_h) {
        apply(s.column_at(kind, id), c_a_h.cell, c_a_h.hash);
    });
}

void row::apply(const schema& s, column_kind kind, row&& other) {
    apply_monotonically(s, kind, std::move(other));
}

void row::apply_monotonically(const schema& s, column_kind kind, row&& other) {
    if (other.empty()) {
        return;
    }
    if (other._type == storage_type::vector) {
        reserve(other._storage.vector.v.size() - 1);
    } else {
        reserve(other._storage.set.rbegin()->id());
    }
    other.consume_with([&] (column_id id, cell_and_hash& c_a_h) {
        apply_monotonically(s.column_at(kind, id), std::move(c_a_h.cell), std::move(c_a_h.hash));
    });
}

// When views contain a primary key column that is not part of the base table primary key,
// that column determines whether the row is live or not. We need to ensure that when that
// cell is dead, and thus the derived row marker, either by normal deletion of by TTL, so
// is the rest of the row. To ensure that none of the regular columns keep the row alive,
// we erase the live cells according to the shadowable_tombstone rules.
static bool dead_marker_shadows_row(const schema& s, column_kind kind, const row_marker& marker) {
    return s.is_view()
            && !s.view_info()->base_non_pk_columns_in_view_pk().empty()
            && !marker.is_live()
            && kind == column_kind::regular_column; // not applicable to static rows
}

bool row::compact_and_expire(
        const schema& s,
        column_kind kind,
        row_tombstone tomb,
        gc_clock::time_point query_time,
        can_gc_fn& can_gc,
        gc_clock::time_point gc_before,
        const row_marker& marker,
        compaction_garbage_collector* collector)
{
    if (dead_marker_shadows_row(s, kind, marker)) {
        tomb.apply(shadowable_tombstone(api::max_timestamp, gc_clock::time_point::max()), row_marker());
    }
    bool any_live = false;
    remove_if([&] (column_id id, atomic_cell_or_collection& c) {
        bool erase = false;
        const column_definition& def = s.column_at(kind, id);
        if (def.is_atomic()) {
            atomic_cell_view cell = c.as_atomic_cell(def);
            auto can_erase_cell = [&] {
                return cell.deletion_time() < gc_before && can_gc(tombstone(cell.timestamp(), cell.deletion_time()));
            };

            if (cell.is_covered_by(tomb.regular(), def.is_counter())) {
                erase = true;
            } else if (cell.is_covered_by(tomb.shadowable().tomb(), def.is_counter())) {
                erase = true;
            } else if (cell.has_expired(query_time)) {
                erase = can_erase_cell();
                if (!erase) {
                    c = atomic_cell::make_dead(cell.timestamp(), cell.deletion_time());
                } else if (collector) {
                    collector->collect(id, atomic_cell::make_dead(cell.timestamp(), cell.deletion_time()));
                }
            } else if (!cell.is_live()) {
                erase = can_erase_cell();
                if (erase && collector) {
                    collector->collect(id, atomic_cell::make_dead(cell.timestamp(), cell.deletion_time()));
                }
            } else {
                any_live = true;
            }
        } else {
            c.as_collection_mutation().with_deserialized(*def.type, [&] (collection_mutation_view_description m_view) {
                auto m = m_view.materialize(*def.type);
                any_live |= m.compact_and_expire(id, tomb, query_time, can_gc, gc_before, collector);
                if (m.cells.empty() && m.tomb <= tomb.tomb()) {
                    erase = true;
                } else {
                    c = m.serialize(*def.type);
                }
            });
        }
        return erase;
    });
    return any_live;
}

bool row::compact_and_expire(
        const schema& s,
        column_kind kind,
        row_tombstone tomb,
        gc_clock::time_point query_time,
        can_gc_fn& can_gc,
        gc_clock::time_point gc_before,
        compaction_garbage_collector* collector) {
    row_marker m;
    return compact_and_expire(s, kind, tomb, query_time, can_gc, gc_before, m, collector);
}

bool lazy_row::compact_and_expire(
        const schema& s,
        column_kind kind,
        row_tombstone tomb,
        gc_clock::time_point query_time,
        can_gc_fn& can_gc,
        gc_clock::time_point gc_before,
        const row_marker& marker,
        compaction_garbage_collector* collector) {
    if (!_row) {
        return false;
    }
    return _row->compact_and_expire(s, kind, tomb, query_time, can_gc, gc_before, marker, collector);
}

bool lazy_row::compact_and_expire(
        const schema& s,
        column_kind kind,
        row_tombstone tomb,
        gc_clock::time_point query_time,
        can_gc_fn& can_gc,
        gc_clock::time_point gc_before,
        compaction_garbage_collector* collector) {
    if (!_row) {
        return false;
    }
    return _row->compact_and_expire(s, kind, tomb, query_time, can_gc, gc_before, collector);
}

std::ostream& operator<<(std::ostream& os, const lazy_row::printer& p) {
    return os << row::printer(p._schema, p._kind, p._row.get());
}

deletable_row deletable_row::difference(const schema& s, column_kind kind, const deletable_row& other) const
{
    deletable_row dr;
    if (_deleted_at > other._deleted_at) {
        dr.apply(_deleted_at);
    }
    if (compare_row_marker_for_merge(_marker, other._marker) > 0) {
        dr.apply(_marker);
    }
    dr._cells = _cells.difference(s, kind, other._cells);
    return dr;
}

row row::difference(const schema& s, column_kind kind, const row& other) const
{
    row r;
    with_both_ranges(other, [&] (auto this_range, auto other_range) {
        auto it = other_range.begin();
        for (auto&& c : this_range) {
            while (it != other_range.end() && it->first < c.first) {
                ++it;
            }
            auto& cdef = s.column_at(kind, c.first);
            if (it == other_range.end() || it->first != c.first) {
                r.append_cell(c.first, c.second.copy(*cdef.type));
            } else if (cdef.is_counter()) {
                auto cell = counter_cell_view::difference(c.second.as_atomic_cell(cdef), it->second.as_atomic_cell(cdef));
                if (cell) {
                    r.append_cell(c.first, std::move(*cell));
                }
            } else if (s.column_at(kind, c.first).is_atomic()) {
                if (compare_atomic_cell_for_merge(c.second.as_atomic_cell(cdef), it->second.as_atomic_cell(cdef)) > 0) {
                    r.append_cell(c.first, c.second.copy(*cdef.type));
                }
            } else {
                auto diff = ::difference(*s.column_at(kind, c.first).type,
                        c.second.as_collection_mutation(), it->second.as_collection_mutation());
                if (!static_cast<collection_mutation_view>(diff).is_empty()) {
                    r.append_cell(c.first, std::move(diff));
                }
            }
        }
    });
    return r;
}

bool row_marker::compact_and_expire(tombstone tomb, gc_clock::time_point now,
        can_gc_fn& can_gc, gc_clock::time_point gc_before, compaction_garbage_collector* collector) {
    if (is_missing()) {
        return false;
    }
    if (_timestamp <= tomb.timestamp) {
        _timestamp = api::missing_timestamp;
        return false;
    }
    if (_ttl > no_ttl && _expiry <= now) {
        _expiry -= _ttl;
        _ttl = dead;
    }
    if (_ttl == dead && _expiry < gc_before && can_gc(tombstone(_timestamp, _expiry))) {
        if (collector) {
            collector->collect(*this);
        }
        _timestamp = api::missing_timestamp;
    }
    return !is_missing() && _ttl != dead;
}

mutation_partition mutation_partition::difference(schema_ptr s, const mutation_partition& other) const
{
    check_schema(*s);
    mutation_partition mp(s);
    if (_tombstone > other._tombstone) {
        mp.apply(_tombstone);
    }
    mp._static_row = _static_row.difference(*s, column_kind::static_column, other._static_row);

    mp._row_tombstones = _row_tombstones.difference(*s, other._row_tombstones);

    auto it_r = other._rows.begin();
    rows_entry::compare cmp_r(*s);
    for (auto&& r : _rows) {
        if (r.dummy()) {
            continue;
        }
        while (it_r != other._rows.end() && (it_r->dummy() || cmp_r(*it_r, r))) {
            ++it_r;
        }
        if (it_r == other._rows.end() || !it_r->key().equal(*s, r.key())) {
            mp.insert_row(*s, r.key(), r.row());
        } else {
            auto dr = r.row().difference(*s, column_kind::regular_column, it_r->row());
            if (!dr.empty()) {
                mp.insert_row(*s, r.key(), std::move(dr));
            }
        }
    }
    return mp;
}

void mutation_partition::accept(const schema& s, mutation_partition_visitor& v) const {
    check_schema(s);
    v.accept_partition_tombstone(_tombstone);
    _static_row.for_each_cell([&] (column_id id, const atomic_cell_or_collection& cell) {
        const column_definition& def = s.static_column_at(id);
        if (def.is_atomic()) {
            v.accept_static_cell(id, cell.as_atomic_cell(def));
        } else {
            v.accept_static_cell(id, cell.as_collection_mutation());
        }
    });
    for (const range_tombstone& rt : _row_tombstones) {
        v.accept_row_tombstone(rt);
    }
    for (const rows_entry& e : _rows) {
        const deletable_row& dr = e.row();
        v.accept_row(e.position(), dr.deleted_at(), dr.marker(), e.dummy(), e.continuous());
        dr.cells().for_each_cell([&] (column_id id, const atomic_cell_or_collection& cell) {
            const column_definition& def = s.regular_column_at(id);
            if (def.is_atomic()) {
                v.accept_row_cell(id, cell.as_atomic_cell(def));
            } else {
                v.accept_row_cell(id, cell.as_collection_mutation());
            }
        });
    }
}

void
mutation_partition::upgrade(const schema& old_schema, const schema& new_schema) {
    // We need to copy to provide strong exception guarantees.
    mutation_partition tmp(new_schema.shared_from_this());
    tmp.set_static_row_continuous(_static_row_continuous);
    converting_mutation_partition_applier v(old_schema.get_column_mapping(), new_schema, tmp);
    accept(old_schema, v);
    *this = std::move(tmp);
}

// Adds mutation to query::result.
class mutation_querier {
    const schema& _schema;
    query::result_memory_accounter& _memory_accounter;
    query::result::partition_writer& _pw;
    ser::qr_partition__static_row__cells<bytes_ostream> _static_cells_wr;
    bool _live_data_in_static_row{};
    uint32_t _live_clustering_rows = 0;
    std::optional<ser::qr_partition__rows<bytes_ostream>> _rows_wr;
    bool _short_reads_allowed;
private:
    void query_static_row(const row& r, tombstone current_tombstone);
    void prepare_writers();
public:
    mutation_querier(const schema& s, query::result::partition_writer& pw,
                     query::result_memory_accounter& memory_accounter);
    void consume(tombstone) { }
    // Requires that sr.has_any_live_data()
    stop_iteration consume(static_row&& sr, tombstone current_tombstone);
    // Requires that cr.has_any_live_data()
    stop_iteration consume(clustering_row&& cr, row_tombstone current_tombstone);
    stop_iteration consume(range_tombstone&&) { return stop_iteration::no; }
    uint32_t consume_end_of_stream();
};

mutation_querier::mutation_querier(const schema& s, query::result::partition_writer& pw,
                                   query::result_memory_accounter& memory_accounter)
    : _schema(s)
    , _memory_accounter(memory_accounter)
    , _pw(pw)
    , _static_cells_wr(pw.start().start_static_row().start_cells())
    , _short_reads_allowed(pw.slice().options.contains<query::partition_slice::option::allow_short_read>())
{
}

void mutation_querier::query_static_row(const row& r, tombstone current_tombstone)
{
    const query::partition_slice& slice = _pw.slice();
    if (!slice.static_columns.empty()) {
        if (_pw.requested_result()) {
            auto start = _static_cells_wr._out.size();
            get_compacted_row_slice(_schema, slice, column_kind::static_column,
                                    r, slice.static_columns, _static_cells_wr);
            _memory_accounter.update(_static_cells_wr._out.size() - start);
        } else if (_short_reads_allowed) {
            seastar::measuring_output_stream stream;
            ser::qr_partition__static_row__cells<seastar::measuring_output_stream> out(stream, { });
            auto start = stream.size();
            get_compacted_row_slice(_schema, slice, column_kind::static_column,
                                    r, slice.static_columns, out);
            _memory_accounter.update(stream.size() - start);
        }
        if (_pw.requested_digest()) {
            max_timestamp max_ts{_pw.last_modified()};
            _pw.digest().feed_hash(current_tombstone);
            max_ts.update(current_tombstone.timestamp);
            _pw.digest().feed_hash(r, _schema, column_kind::static_column, slice.static_columns, max_ts);
            _pw.last_modified() = max_ts.max;
        }
    }
    _rows_wr.emplace(std::move(_static_cells_wr).end_cells().end_static_row().start_rows());
}

stop_iteration mutation_querier::consume(static_row&& sr, tombstone current_tombstone) {
    query_static_row(sr.cells(), current_tombstone);
    _live_data_in_static_row = true;
    return stop_iteration::no;
}

void mutation_querier::prepare_writers() {
    if (!_rows_wr) {
        row empty_row;
        query_static_row(empty_row, { });
        _live_data_in_static_row = false;
    }
}

stop_iteration mutation_querier::consume(clustering_row&& cr, row_tombstone current_tombstone) {
    prepare_writers();

    const query::partition_slice& slice = _pw.slice();

    if (_pw.requested_digest()) {
        _pw.digest().feed_hash(cr.key(), _schema);
        _pw.digest().feed_hash(current_tombstone);
        max_timestamp max_ts{_pw.last_modified()};
        max_ts.update(current_tombstone.tomb().timestamp);
        _pw.digest().feed_hash(cr.cells(), _schema, column_kind::regular_column, slice.regular_columns, max_ts);
        _pw.last_modified() = max_ts.max;
    }

    auto write_row = [&] (auto& rows_writer) {
        auto cells_wr = [&] {
            if (slice.options.contains(query::partition_slice::option::send_clustering_key)) {
                return rows_writer.add().write_key(cr.key()).start_cells().start_cells();
            } else {
                return rows_writer.add().skip_key().start_cells().start_cells();
            }
        }();
        get_compacted_row_slice(_schema, slice, column_kind::regular_column, cr.cells(), slice.regular_columns, cells_wr);
        std::move(cells_wr).end_cells().end_cells().end_qr_clustered_row();
    };

    auto stop = stop_iteration::no;
    if (_pw.requested_result()) {
        auto start = _rows_wr->_out.size();
        write_row(*_rows_wr);
        stop = _memory_accounter.update_and_check(_rows_wr->_out.size() - start);
    } else if (_short_reads_allowed) {
        seastar::measuring_output_stream stream;
        ser::qr_partition__rows<seastar::measuring_output_stream> out(stream, { });
        auto start = stream.size();
        write_row(out);
        stop = _memory_accounter.update_and_check(stream.size() - start);
    }

    _live_clustering_rows++;
    return stop && stop_iteration(_short_reads_allowed);
}

uint32_t mutation_querier::consume_end_of_stream() {
    prepare_writers();

    // If we got no rows, but have live static columns, we should only
    // give them back IFF we did not have any CK restrictions.
    // #589
    // If ck:s exist, and we do a restriction on them, we either have maching
    // rows, or return nothing, since cql does not allow "is null".
    bool return_static_content_on_partition_with_no_rows =
        _pw.slice().options.contains(query::partition_slice::option::always_return_static_content) ||
        !has_ck_selector(_pw.ranges());
    if (!_live_clustering_rows && (!return_static_content_on_partition_with_no_rows || !_live_data_in_static_row)) {
        _pw.retract();
        return 0;
    } else {
        auto live_rows = std::max(_live_clustering_rows, uint32_t(1));
        _pw.row_count() += live_rows;
        _pw.partition_count() += 1;
        std::move(*_rows_wr).end_rows().end_qr_partition();
        return live_rows;
    }
}

class query_result_builder {
    const schema& _schema;
    query::result::builder& _rb;
    std::optional<query::result::partition_writer> _pw;
    std::optional<mutation_querier> _mutation_consumer;
    stop_iteration _stop;
    stop_iteration _short_read_allowed;
public:
    query_result_builder(const schema& s, query::result::builder& rb)
        : _schema(s), _rb(rb)
        , _short_read_allowed(_rb.slice().options.contains<query::partition_slice::option::allow_short_read>())
    { }

    void consume_new_partition(const dht::decorated_key& dk) {
        _pw.emplace(_rb.add_partition(_schema, dk.key()));
        _mutation_consumer.emplace(mutation_querier(_schema, *_pw, _rb.memory_accounter()));
    }

    void consume(tombstone t) {
        _mutation_consumer->consume(t);
    }
    stop_iteration consume(static_row&& sr, tombstone t, bool) {
        _stop = _mutation_consumer->consume(std::move(sr), t) && _short_read_allowed;
        return _stop;
    }
    stop_iteration consume(clustering_row&& cr, row_tombstone t,  bool) {
        _stop = _mutation_consumer->consume(std::move(cr), t) && _short_read_allowed;
        return _stop;
    }
    stop_iteration consume(range_tombstone&& rt) {
        _stop = _mutation_consumer->consume(std::move(rt)) && _short_read_allowed;
        return _stop;
    }

    stop_iteration consume_end_of_partition() {
        auto live_rows_in_partition = _mutation_consumer->consume_end_of_stream();
        if (_short_read_allowed && live_rows_in_partition > 0 && !_stop) {
            _stop = _rb.memory_accounter().check();
        }
        if (_stop) {
            _rb.mark_as_short_read();
        }
        return _stop;
    }

    void consume_end_of_stream() {
    }
};

future<> data_query(
        schema_ptr s,
        const mutation_source& source,
        const dht::partition_range& range,
        const query::partition_slice& slice,
        uint32_t row_limit,
        uint32_t partition_limit,
        gc_clock::time_point query_time,
        query::result::builder& builder,
<<<<<<< HEAD
        uint64_t max_memory_reverse_query,
        tracing::trace_state_ptr trace_ptr,
=======
>>>>>>> 1073094f
        db::timeout_clock::time_point timeout,
        tracing::trace_state_ptr trace_ptr,
        query::querier_cache_context cache_ctx)
{
    if (row_limit == 0 || slice.partition_row_limit() == 0 || partition_limit == 0) {
        return make_ready_future<>();
    }

    auto querier_opt = cache_ctx.lookup_data_querier(*s, range, slice, trace_ptr);
    auto q = querier_opt
            ? std::move(*querier_opt)
            : query::data_querier(source, s, range, slice, service::get_local_sstable_query_read_priority(), trace_ptr);

    return do_with(std::move(q), [=, &builder, trace_ptr = std::move(trace_ptr),
            cache_ctx = std::move(cache_ctx)] (query::data_querier& q) mutable {
        auto qrb = query_result_builder(*s, builder);
        return q.consume_page(std::move(qrb), row_limit, partition_limit, query_time, timeout, max_memory_reverse_query).then(
                [=, &builder, &q, trace_ptr = std::move(trace_ptr), cache_ctx = std::move(cache_ctx)] () mutable {
            if (q.are_limits_reached() || builder.is_short_read()) {
                cache_ctx.insert(std::move(q), std::move(trace_ptr));
            }
        });
    });
}

void reconcilable_result_builder::consume_new_partition(const dht::decorated_key& dk) {
    _return_static_content_on_partition_with_no_rows =
        _slice.options.contains(query::partition_slice::option::always_return_static_content) ||
        !has_ck_selector(_slice.row_ranges(_schema, dk.key()));
    _static_row_is_alive = false;
    _live_rows = 0;
    auto is_reversed = _slice.options.contains(query::partition_slice::option::reversed);
    _mutation_consumer.emplace(streamed_mutation_freezer(_schema, dk.key(), is_reversed));
}

void reconcilable_result_builder::consume(tombstone t) {
    _mutation_consumer->consume(t);
}

stop_iteration reconcilable_result_builder::consume(static_row&& sr, tombstone, bool is_alive) {
    _static_row_is_alive = is_alive;
    _memory_accounter.update(sr.memory_usage(_schema));
    return _mutation_consumer->consume(std::move(sr));
}

stop_iteration reconcilable_result_builder::consume(clustering_row&& cr, row_tombstone, bool is_alive) {
    _live_rows += is_alive;
    auto stop = _memory_accounter.update_and_check(cr.memory_usage(_schema));
    if (is_alive) {
        // We are considering finishing current read only after consuming a
        // live clustering row. While sending a single live row is enough to
        // guarantee progress, not ending the result on a live row would
        // mean that the next page fetch will read all tombstones after the
        // last live row again.
        _stop = stop && stop_iteration(_short_read_allowed);
    }
    return _mutation_consumer->consume(std::move(cr)) || _stop;
}

stop_iteration reconcilable_result_builder::consume(range_tombstone&& rt) {
    _memory_accounter.update(rt.memory_usage(_schema));
    return _mutation_consumer->consume(std::move(rt));
}

stop_iteration reconcilable_result_builder::consume_end_of_partition() {
    if (_live_rows == 0 && _static_row_is_alive && _return_static_content_on_partition_with_no_rows) {
        ++_live_rows;
        // Normally we count only live clustering rows, to guarantee that
        // the next page fetch won't ask for the same range. However,
        // if we return just a single static row we can stop the result as
        // well. Next page fetch will ask for the next partition and if we
        // don't do that we could end up with an unbounded number of
        // partitions with only a static row.
        _stop = _stop || (_memory_accounter.check() && stop_iteration(_short_read_allowed));
    }
    _total_live_rows += _live_rows;
    _result.emplace_back(partition { _live_rows, _mutation_consumer->consume_end_of_stream() });
    return _stop;
}

reconcilable_result reconcilable_result_builder::consume_end_of_stream() {
    return reconcilable_result(_total_live_rows, std::move(_result),
                               query::short_read(bool(_stop)),
                               std::move(_memory_accounter).done());
}

future<reconcilable_result>
static do_mutation_query(schema_ptr s,
               mutation_source source,
               const dht::partition_range& range,
               const query::partition_slice& slice,
               uint32_t row_limit,
               uint32_t partition_limit,
               gc_clock::time_point query_time,
<<<<<<< HEAD
               uint64_t max_memory_reverse_query,
=======
               db::timeout_clock::time_point timeout,
>>>>>>> 1073094f
               query::result_memory_accounter&& accounter,
               tracing::trace_state_ptr trace_ptr,
               query::querier_cache_context cache_ctx)
{
    if (row_limit == 0 || slice.partition_row_limit() == 0 || partition_limit == 0) {
        return make_ready_future<reconcilable_result>(reconcilable_result());
    }

    auto querier_opt = cache_ctx.lookup_mutation_querier(*s, range, slice, trace_ptr);
    auto q = querier_opt
            ? std::move(*querier_opt)
            : query::mutation_querier(source, s, range, slice, service::get_local_sstable_query_read_priority(), trace_ptr);

    return do_with(std::move(q), [=, &slice, accounter = std::move(accounter), trace_ptr = std::move(trace_ptr), cache_ctx = std::move(cache_ctx)] (
                query::mutation_querier& q) mutable {
        auto rrb = reconcilable_result_builder(*s, slice, std::move(accounter));
        return q.consume_page(std::move(rrb), row_limit, partition_limit, query_time, timeout, max_memory_reverse_query).then(
                [=, &q, trace_ptr = std::move(trace_ptr), cache_ctx = std::move(cache_ctx)] (reconcilable_result r) mutable {
            if (q.are_limits_reached() || r.is_short_read()) {
                cache_ctx.insert(std::move(q), std::move(trace_ptr));
            }
            return r;
        });
    });
}

mutation_query_stage::mutation_query_stage()
    : _execution_stage("mutation_query", do_mutation_query)
{}

future<reconcilable_result>
mutation_query(schema_ptr s,
               mutation_source source,
               const dht::partition_range& range,
               const query::partition_slice& slice,
               uint32_t row_limit,
               uint32_t partition_limit,
               gc_clock::time_point query_time,
<<<<<<< HEAD
               uint64_t max_memory_reverse_query,
=======
               db::timeout_clock::time_point timeout,
>>>>>>> 1073094f
               query::result_memory_accounter&& accounter,
               tracing::trace_state_ptr trace_ptr,
               query::querier_cache_context cache_ctx)
{
    return do_mutation_query(std::move(s), std::move(source), seastar::cref(range), seastar::cref(slice),
<<<<<<< HEAD
            row_limit, partition_limit, query_time, max_memory_reverse_query, std::move(accounter), std::move(trace_ptr), timeout, std::move(cache_ctx));
=======
            row_limit, partition_limit, query_time, timeout, std::move(accounter), std::move(trace_ptr), std::move(cache_ctx));
>>>>>>> 1073094f
}

deletable_row::deletable_row(clustering_row&& cr)
    : _deleted_at(cr.tomb())
    , _marker(std::move(cr.marker()))
    , _cells(std::move(cr.cells()))
{ }

class counter_write_query_result_builder {
    const schema& _schema;
    mutation_opt _mutation;
public:
    counter_write_query_result_builder(const schema& s) : _schema(s) { }
    void consume_new_partition(const dht::decorated_key& dk) {
        _mutation = mutation(_schema.shared_from_this(), dk);
    }
    void consume(tombstone) { }
    stop_iteration consume(static_row&& sr, tombstone, bool) {
        _mutation->partition().static_row().maybe_create() = std::move(sr.cells());
        return stop_iteration::no;
    }
    stop_iteration consume(clustering_row&& cr, row_tombstone,  bool) {
        _mutation->partition().insert_row(_schema, cr.key(), deletable_row(std::move(cr)));
        return stop_iteration::no;
    }
    stop_iteration consume(range_tombstone&& rt) {
        return stop_iteration::no;
    }
    stop_iteration consume_end_of_partition() {
        return stop_iteration::no;
    }
    mutation_opt consume_end_of_stream() {
        return std::move(_mutation);
    }
};

mutation_partition::mutation_partition(mutation_partition::incomplete_tag, const schema& s, tombstone t)
    : _tombstone(t)
    , _static_row_continuous(!s.has_static_columns())
    , _rows()
    , _row_tombstones(s)
#ifdef SEASTAR_DEBUG
    , _schema_version(s.version())
#endif
{
    _rows.insert_before(_rows.end(),
        *current_allocator().construct<rows_entry>(s, rows_entry::last_dummy_tag(), is_continuous::no));
}

bool mutation_partition::is_fully_continuous() const {
    if (!_static_row_continuous) {
        return false;
    }
    for (auto&& row : _rows) {
        if (!row.continuous()) {
            return false;
        }
    }
    return true;
}

void mutation_partition::make_fully_continuous() {
    _static_row_continuous = true;
    auto i = _rows.begin();
    while (i != _rows.end()) {
        if (i->dummy()) {
            i = _rows.erase_and_dispose(i, alloc_strategy_deleter<rows_entry>());
        } else {
            i->set_continuous(true);
            ++i;
        }
    }
}

void mutation_partition::set_continuity(const schema& s, const position_range& pr, is_continuous cont) {
    auto less = rows_entry::compare(s);

    if (!less(pr.start(), pr.end())) {
        return; // empty range
    }

    auto end = _rows.lower_bound(pr.end(), less);
    if (end == _rows.end() || less(pr.end(), end->position())) {
        end = _rows.insert_before(end, *current_allocator().construct<rows_entry>(s, pr.end(), is_dummy::yes,
            end == _rows.end() ? is_continuous::yes : end->continuous()));
    }

    auto i = _rows.lower_bound(pr.start(), less);
    if (less(pr.start(), i->position())) {
        i = _rows.insert_before(i, *current_allocator().construct<rows_entry>(s, pr.start(), is_dummy::yes, i->continuous()));
    }

    assert(i != end);
    ++i;

    while (1) {
        i->set_continuous(cont);
        if (i == end) {
            break;
        }
        if (i->dummy()) {
            i = _rows.erase_and_dispose(i, alloc_strategy_deleter<rows_entry>());
        } else {
            ++i;
        }
    }
}

clustering_interval_set mutation_partition::get_continuity(const schema& s, is_continuous cont) const {
    check_schema(s);
    clustering_interval_set result;
    auto i = _rows.begin();
    auto prev_pos = position_in_partition::before_all_clustered_rows();
    while (i != _rows.end()) {
        if (i->continuous() == cont) {
            result.add(s, position_range(std::move(prev_pos), position_in_partition(i->position())));
        }
        if (i->position().is_clustering_row() && bool(i->dummy()) == !bool(cont)) {
            result.add(s, position_range(position_in_partition(i->position()),
                position_in_partition::after_key(i->position().key())));
        }
        prev_pos = i->position().is_clustering_row()
            ? position_in_partition::after_key(i->position().key())
            : position_in_partition(i->position());
        ++i;
    }
    if (cont) {
        result.add(s, position_range(std::move(prev_pos), position_in_partition::after_all_clustered_rows()));
    }
    return result;
}

stop_iteration mutation_partition::clear_gently(cache_tracker* tracker) noexcept {
    if (_row_tombstones.clear_gently() == stop_iteration::no) {
        return stop_iteration::no;
    }

    auto del = current_deleter<rows_entry>();
    auto i = _rows.begin();
    auto end = _rows.end();
    while (i != end) {
        if (tracker) {
            tracker->on_remove(*i);
        }
        i = _rows.erase_and_dispose(i, del);

        // The iterator comparison below is to not defer destruction of now empty
        // mutation_partition objects. Not doing this would cause eviction to leave garbage
        // versions behind unnecessarily.
        if (need_preempt() && i != end) {
            return stop_iteration::no;
        }
    }

    return stop_iteration::yes;
}

bool
mutation_partition::check_continuity(const schema& s, const position_range& r, is_continuous cont) const {
    check_schema(s);
    auto less = rows_entry::compare(s);
    auto i = _rows.lower_bound(r.start(), less);
    auto end = _rows.lower_bound(r.end(), less);
    if (!less(r.start(), r.end())) {
        return bool(cont);
    }
    if (i != end) {
        if (no_clustering_row_between(s, r.start(), i->position())) {
            ++i;
        }
        while (i != end) {
            if (i->continuous() != cont) {
                return false;
            }
            ++i;
        }
        if (end != _rows.begin() && no_clustering_row_between(s, std::prev(end)->position(), r.end())) {
            return true;
        }
    }
    return (end == _rows.end() ? is_continuous::yes : end->continuous()) == cont;
}

bool
mutation_partition::fully_continuous(const schema& s, const position_range& r) {
    return check_continuity(s, r, is_continuous::yes);
}

bool
mutation_partition::fully_discontinuous(const schema& s, const position_range& r) {
    return check_continuity(s, r, is_continuous::no);
}

future<mutation_opt> counter_write_query(schema_ptr s, const mutation_source& source,
                                         const dht::decorated_key& dk,
                                         const query::partition_slice& slice,
                                         tracing::trace_state_ptr trace_ptr)
{
    struct range_and_reader {
        dht::partition_range range;
        flat_mutation_reader reader;

        range_and_reader(range_and_reader&&) = delete;
        range_and_reader(const range_and_reader&) = delete;

        range_and_reader(schema_ptr s, const mutation_source& source,
                         const dht::decorated_key& dk,
                         const query::partition_slice& slice,
                         tracing::trace_state_ptr trace_ptr)
            : range(dht::partition_range::make_singular(dk))
            , reader(source.make_reader(s, no_reader_permit(), range, slice, service::get_local_sstable_query_read_priority(),
                                                      std::move(trace_ptr), streamed_mutation::forwarding::no,
                                                      mutation_reader::forwarding::no))
        { }
    };

    // do_with() doesn't support immovable objects
    auto r_a_r = std::make_unique<range_and_reader>(s, source, dk, slice, std::move(trace_ptr));
    auto cwqrb = counter_write_query_result_builder(*s);
    auto cfq = make_stable_flattened_mutations_consumer<compact_for_query<emit_only_live_rows::yes, counter_write_query_result_builder>>(
            *s, gc_clock::now(), slice, query::max_rows, query::max_rows, std::move(cwqrb));
    auto f = r_a_r->reader.consume(std::move(cfq), db::no_timeout);
    return f.finally([r_a_r = std::move(r_a_r)] { });
}

mutation_cleaner_impl::~mutation_cleaner_impl() {
    _worker_state->done = true;
    _worker_state->cv.signal();
    _worker_state->snapshots.clear_and_dispose(typename lw_shared_ptr<partition_snapshot>::disposer());
    with_allocator(_region.allocator(), [this] {
        clear();
    });
}

void mutation_cleaner_impl::clear() noexcept {
    while (clear_gently() == stop_iteration::no) ;
}

stop_iteration mutation_cleaner_impl::clear_gently() noexcept {
    while (clear_some() == memory::reclaiming_result::reclaimed_something) {
        if (need_preempt()) {
            return stop_iteration::no;
        }
    }
    return stop_iteration::yes;
}

memory::reclaiming_result mutation_cleaner_impl::clear_some() noexcept {
    if (_versions.empty()) {
        return memory::reclaiming_result::reclaimed_nothing;
    }
    auto&& alloc = current_allocator();
    partition_version& pv = _versions.front();
    if (pv.clear_gently(_tracker) == stop_iteration::yes) {
        _versions.pop_front();
        alloc.destroy(&pv);
    }
    return memory::reclaiming_result::reclaimed_something;
}

void mutation_cleaner_impl::merge(mutation_cleaner_impl& r) noexcept {
    _versions.splice(r._versions);
    for (partition_snapshot& snp : r._worker_state->snapshots) {
        snp.migrate(&_region, _cleaner);
    }
    _worker_state->snapshots.splice(_worker_state->snapshots.end(), r._worker_state->snapshots);
    if (!_worker_state->snapshots.empty()) {
        _worker_state->cv.signal();
    }
}

void mutation_cleaner_impl::start_worker() {
    auto f = repeat([w = _worker_state, this] () mutable noexcept {
      if (w->done) {
          return make_ready_future<stop_iteration>(stop_iteration::yes);
      }
      return with_scheduling_group(_scheduling_group, [w, this] {
        return w->cv.wait([w] {
            return w->done || !w->snapshots.empty();
        }).then([this, w] () noexcept {
            if (w->done) {
                return stop_iteration::yes;
            }
            merge_some();
            return stop_iteration::no;
        });
      });
    });
    if (f.failed()) {
        f.get();
    }
}

stop_iteration mutation_cleaner_impl::merge_some(partition_snapshot& snp) noexcept {
    auto&& region = snp.region();
    return with_allocator(region.allocator(), [&] {
        return with_linearized_managed_bytes([&] {
            // Allocating sections require the region to be reclaimable
            // which means that they cannot be nested.
            // It is, however, possible, that if the snapshot is taken
            // inside an allocating section and then an exception is thrown
            // this function will be called to clean up even though we
            // still will be in the context of the allocating section.
            if (!region.reclaiming_enabled()) {
                return stop_iteration::no;
            }
            try {
                return _worker_state->alloc_section(region, [&] {
                    return snp.merge_partition_versions(_app_stats);
                });
            } catch (...) {
                // Merging failed, give up as there is no guarantee of forward progress.
                return stop_iteration::yes;
            }
        });
    });
}

stop_iteration mutation_cleaner_impl::merge_some() noexcept {
    if (_worker_state->snapshots.empty()) {
        return stop_iteration::yes;
    }
    partition_snapshot& snp = _worker_state->snapshots.front();
    if (merge_some(snp) == stop_iteration::yes) {
        _worker_state->snapshots.pop_front();
        lw_shared_ptr<partition_snapshot>::dispose(&snp);
    }
    return stop_iteration::no;
}

future<> mutation_cleaner_impl::drain() {
    return repeat([this] {
        return merge_some();
    }).then([this] {
        return repeat([this] {
            return with_allocator(_region.allocator(), [this] {
                return clear_gently();
            });
        });
    });
}<|MERGE_RESOLUTION|>--- conflicted
+++ resolved
@@ -2168,12 +2168,8 @@
         uint32_t partition_limit,
         gc_clock::time_point query_time,
         query::result::builder& builder,
-<<<<<<< HEAD
+        db::timeout_clock::time_point timeout,
         uint64_t max_memory_reverse_query,
-        tracing::trace_state_ptr trace_ptr,
-=======
->>>>>>> 1073094f
-        db::timeout_clock::time_point timeout,
         tracing::trace_state_ptr trace_ptr,
         query::querier_cache_context cache_ctx)
 {
@@ -2267,11 +2263,8 @@
                uint32_t row_limit,
                uint32_t partition_limit,
                gc_clock::time_point query_time,
-<<<<<<< HEAD
+               db::timeout_clock::time_point timeout,
                uint64_t max_memory_reverse_query,
-=======
-               db::timeout_clock::time_point timeout,
->>>>>>> 1073094f
                query::result_memory_accounter&& accounter,
                tracing::trace_state_ptr trace_ptr,
                query::querier_cache_context cache_ctx)
@@ -2310,21 +2303,14 @@
                uint32_t row_limit,
                uint32_t partition_limit,
                gc_clock::time_point query_time,
-<<<<<<< HEAD
+               db::timeout_clock::time_point timeout,
                uint64_t max_memory_reverse_query,
-=======
-               db::timeout_clock::time_point timeout,
->>>>>>> 1073094f
                query::result_memory_accounter&& accounter,
                tracing::trace_state_ptr trace_ptr,
                query::querier_cache_context cache_ctx)
 {
     return do_mutation_query(std::move(s), std::move(source), seastar::cref(range), seastar::cref(slice),
-<<<<<<< HEAD
-            row_limit, partition_limit, query_time, max_memory_reverse_query, std::move(accounter), std::move(trace_ptr), timeout, std::move(cache_ctx));
-=======
-            row_limit, partition_limit, query_time, timeout, std::move(accounter), std::move(trace_ptr), std::move(cache_ctx));
->>>>>>> 1073094f
+            row_limit, partition_limit, query_time, timeout, max_memory_reverse_query, std::move(accounter), std::move(trace_ptr), std::move(cache_ctx));
 }
 
 deletable_row::deletable_row(clustering_row&& cr)
